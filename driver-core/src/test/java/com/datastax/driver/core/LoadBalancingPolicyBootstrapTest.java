--- conflicted
+++ resolved
@@ -49,11 +49,7 @@
 
         Cluster cluster = register(Cluster.builder()
                 .addContactPointsWithPorts(getInitialContactPoints())
-<<<<<<< HEAD
-                .withAddressTranslator(ccm.addressTranslator())
-=======
                 .withPort(ccm.getBinaryPort())
->>>>>>> 2c3c7490
                 .withLoadBalancingPolicy(policy)
                 .build());
 
@@ -95,11 +91,7 @@
             HistoryPolicy policy = new HistoryPolicy(new RoundRobinPolicy());
             Cluster cluster = register(Cluster.builder()
                     .addContactPointsWithPorts(getInitialContactPoints())
-<<<<<<< HEAD
-                    .withAddressTranslator(ccm.addressTranslator())
-=======
                     .withPort(ccm.getBinaryPort())
->>>>>>> 2c3c7490
                     .withLoadBalancingPolicy(policy)
                     .build());
 
