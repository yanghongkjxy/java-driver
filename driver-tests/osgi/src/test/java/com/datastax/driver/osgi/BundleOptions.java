/*
 *      Copyright (C) 2012-2015 DataStax Inc.
 *
 *   Licensed under the Apache License, Version 2.0 (the "License");
 *   you may not use this file except in compliance with the License.
 *   You may obtain a copy of the License at
 *
 *      http://www.apache.org/licenses/LICENSE-2.0
 *
 *   Unless required by applicable law or agreed to in writing, software
 *   distributed under the License is distributed on an "AS IS" BASIS,
 *   WITHOUT WARRANTIES OR CONDITIONS OF ANY KIND, either express or implied.
 *   See the License for the specific language governing permissions and
 *   limitations under the License.
 */
package com.datastax.driver.osgi;

import com.datastax.driver.core.CCMBridge;
import com.datastax.driver.core.Cluster;
import com.datastax.driver.core.ProtocolOptions;
import com.datastax.driver.core.TestUtils;
import com.google.common.collect.Lists;
import org.ops4j.pax.exam.Option;
import org.ops4j.pax.exam.options.CompositeOption;
import org.ops4j.pax.exam.options.MavenArtifactProvisionOption;
import org.ops4j.pax.exam.options.UrlProvisionOption;
import org.ops4j.pax.exam.util.PathUtils;

<<<<<<< HEAD
import java.util.List;

import static com.datastax.driver.osgi.VersionProvider.projectVersion;
=======
>>>>>>> 0086d6b7
import static org.ops4j.pax.exam.CoreOptions.*;

public class BundleOptions {

    public static UrlProvisionOption driverBundle() {
        return driverBundle(false);
    }

    public static UrlProvisionOption driverBundle(boolean useShaded) {
        String classifier = useShaded ? "-shaded" : "";
        return bundle("reference:file:" + PathUtils.getBaseDir() + "/../../driver-core/target/cassandra-driver-core-" + Cluster.getDriverVersion() + classifier + ".jar");
    }

    public static UrlProvisionOption mappingBundle() {
        return bundle("reference:file:" + PathUtils.getBaseDir() + "/../../driver-mapping/target/cassandra-driver-mapping-" + Cluster.getDriverVersion() + ".jar");
    }

    public static UrlProvisionOption extrasBundle() {
        return bundle("reference:file:" + PathUtils.getBaseDir() + "/../../driver-extras/target/cassandra-driver-extras-" + Cluster.getDriverVersion() + ".jar");
    }

    public static MavenArtifactProvisionOption guavaBundle() {
        return mavenBundle("com.google.guava", "guava", getVersion("guava.version"));
    }

    public static CompositeOption lz4Bundle() {
        return new CompositeOption() {

            @Override
            public Option[] getOptions() {
                return options(
                        systemProperty("cassandra.compression").value(ProtocolOptions.Compression.LZ4.name()),
                        mavenBundle("net.jpountz.lz4", "lz4", getVersion("lz4.version"))
                );
            }
        };
    }

    public static CompositeOption snappyBundle() {
        return new CompositeOption() {

            @Override
            public Option[] getOptions() {
                return options(
                        systemProperty("cassandra.compression").value(ProtocolOptions.Compression.SNAPPY.name()),
                        mavenBundle("org.xerial.snappy", "snappy-java", getVersion("snappy.version"))
                );
            }
        };
    }

    public static CompositeOption hdrHistogramBundle() {
        return new CompositeOption() {

            @Override
            public Option[] getOptions() {
                return options(
                        systemProperty("cassandra.usePercentileSpeculativeExecutionPolicy").value("true"),
                        mavenBundle("org.hdrhistogram", "HdrHistogram", getVersion("hdr.version"))
                );
            }
        };
    }

    public static CompositeOption snappyBundle() {
        return new CompositeOption() {

            @Override
            public Option[] getOptions() {
                return options(
                        systemProperty("cassandra.compression").value(ProtocolOptions.Compression.SNAPPY.name()),
                        mavenBundle("org.xerial.snappy", "snappy-java", "1.1.2.6")
                );
            }
        };
    }

    public static CompositeOption hdrHistogramBundle() {
        return new CompositeOption() {

            @Override
            public Option[] getOptions() {
                return options(
                        systemProperty("cassandra.usePercentileSpeculativeExecutionPolicy").value("true"),
                        mavenBundle("org.hdrhistogram", "HdrHistogram", "2.1.9")
                );
            }
        };
    }

    public static CompositeOption nettyBundles() {
        final String nettyVersion = getVersion("netty.version");
        return new CompositeOption() {

            @Override
            public Option[] getOptions() {
                return options(
                        mavenBundle("io.netty", "netty-buffer", nettyVersion),
                        mavenBundle("io.netty", "netty-codec", nettyVersion),
                        mavenBundle("io.netty", "netty-common", nettyVersion),
                        mavenBundle("io.netty", "netty-handler", nettyVersion),
                        mavenBundle("io.netty", "netty-transport", nettyVersion)
                );
            }
        };
    }

    public static UrlProvisionOption mailboxBundle() {
        return bundle("reference:file:" + PathUtils.getBaseDir() + "/target/classes");
    }

    public static CompositeOption defaultOptions() {
        return new CompositeOption() {

            @Override
            public Option[] getOptions() {
                List<Option> options = Lists.newArrayList(
                        // Delegate javax.security.cert to the parent classloader.  javax.security.cert.X509Certificate is used in
                        // io.netty.util.internal.EmptyArrays, but not directly by the driver.
                        bootDelegationPackage("javax.security.cert"),
                        systemProperty("cassandra.version").value(CCMBridge.getGlobalCassandraVersion().toString()),
                        systemProperty("cassandra.contactpoints").value(TestUtils.IP_PREFIX + 1),
                        systemProperty("logback.configurationFile").value("file:" + PathUtils.getBaseDir() + "/src/test/resources/logback.xml"),
                        mavenBundle("org.slf4j", "slf4j-api", getVersion("slf4j.version")),
                        mavenBundle("ch.qos.logback", "logback-classic", getVersion("logback.version")),
                        mavenBundle("ch.qos.logback", "logback-core", getVersion("logback.version")),
                        mavenBundle("io.dropwizard.metrics", "metrics-core", getVersion("metrics.version")),
                        mavenBundle("org.testng", "testng", getVersion("testng.version")),
                        systemPackages("org.testng", "org.junit", "org.junit.runner", "org.junit.runner.manipulation",
                                "org.junit.runner.notification", "com.jcabi.manifests")
                );
                if (CCMBridge.isWindows()) {
                    // Workaround for Felix + Windows Server 2012.   Felix does not properly alias 'windowsserver2012'
                    // to 'win32', because of this some native libraries may fail to load.  To work around this, force
                    // the os.name property to win32 if on a windows platform.
                    // See: https://issues.apache.org/jira/browse/FELIX-5184
                    options.add(systemProperty("os.name").value("win32"));
                }

                return options.toArray(new Option[options.size()]);
            }
        };
    }

    private static String getVersion(String propertyName) {
        String value = System.getProperty(propertyName);
        if (value == null) {
            throw new IllegalArgumentException(propertyName + " system property is not set.");
        }
        return value;
    }
}<|MERGE_RESOLUTION|>--- conflicted
+++ resolved
@@ -26,12 +26,8 @@
 import org.ops4j.pax.exam.options.UrlProvisionOption;
 import org.ops4j.pax.exam.util.PathUtils;
 
-<<<<<<< HEAD
 import java.util.List;
 
-import static com.datastax.driver.osgi.VersionProvider.projectVersion;
-=======
->>>>>>> 0086d6b7
 import static org.ops4j.pax.exam.CoreOptions.*;
 
 public class BundleOptions {
@@ -91,32 +87,6 @@
                 return options(
                         systemProperty("cassandra.usePercentileSpeculativeExecutionPolicy").value("true"),
                         mavenBundle("org.hdrhistogram", "HdrHistogram", getVersion("hdr.version"))
-                );
-            }
-        };
-    }
-
-    public static CompositeOption snappyBundle() {
-        return new CompositeOption() {
-
-            @Override
-            public Option[] getOptions() {
-                return options(
-                        systemProperty("cassandra.compression").value(ProtocolOptions.Compression.SNAPPY.name()),
-                        mavenBundle("org.xerial.snappy", "snappy-java", "1.1.2.6")
-                );
-            }
-        };
-    }
-
-    public static CompositeOption hdrHistogramBundle() {
-        return new CompositeOption() {
-
-            @Override
-            public Option[] getOptions() {
-                return options(
-                        systemProperty("cassandra.usePercentileSpeculativeExecutionPolicy").value("true"),
-                        mavenBundle("org.hdrhistogram", "HdrHistogram", "2.1.9")
                 );
             }
         };
